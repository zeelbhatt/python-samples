"""
Import ZDF point cloud without Zivid Software.
"""

from netCDF4 import Dataset
from matplotlib import pyplot as plt
import numpy as np


def _main():

    # The Zivid3D.zdf file has to be in the same folder as this sample script.
    filename_zdf = "Zivid3D.zdf"

    print(f"Reading {filename_zdf} point cloud")
    with Dataset(filename_zdf) as data:
        # Extracting the point cloud
        xyz = data["data"]["pointcloud"][:, :, :]

        # Extracting the RGB image
        rgb = data["data"]["rgba_image"][:, :, :3]

        # Extracting the contrast image
        contrast = data["data"]["contrast"][:, :]

    # Displaying the RGB image
    plt.figure()
    plt.imshow(rgb)
    plt.title("RGB image")

    # Displaying the Depth Image
<<<<<<< HEAD
    Z = xyz[:, :, 2]
    plt.figure()
    plt.imshow(Z, vmin=np.nanmin(Z), vmax=np.nanmax(Z), cmap="jet")
=======
    plt.imshow(
        xyz[:, :, 2],
        vmin=np.nanmin(xyz[:, :, 2]),
        vmax=np.nanmax(xyz[:, :, 2]),
        cmap="jet",
    )
>>>>>>> c1a1f535
    plt.colorbar()
    plt.title("Depth map")


if __name__ == "__main__":
    _main()<|MERGE_RESOLUTION|>--- conflicted
+++ resolved
@@ -29,18 +29,12 @@
     plt.title("RGB image")
 
     # Displaying the Depth Image
-<<<<<<< HEAD
-    Z = xyz[:, :, 2]
-    plt.figure()
-    plt.imshow(Z, vmin=np.nanmin(Z), vmax=np.nanmax(Z), cmap="jet")
-=======
     plt.imshow(
         xyz[:, :, 2],
         vmin=np.nanmin(xyz[:, :, 2]),
         vmax=np.nanmax(xyz[:, :, 2]),
         cmap="jet",
     )
->>>>>>> c1a1f535
     plt.colorbar()
     plt.title("Depth map")
 
